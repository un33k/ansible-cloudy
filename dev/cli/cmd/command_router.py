--- conflicted
+++ resolved
@@ -68,16 +68,12 @@
             redis_ops = RedisOperations(config)
             exit_code = redis_ops.handle_operation(args, ansible_args)
             sys.exit(exit_code)
-<<<<<<< HEAD
-        elif service_name == "docker":
+        elif base_service_name == "docker":
             from operations.docker import DockerOperations
             docker_ops = DockerOperations(config)
             exit_code = docker_ops.handle_operation(args, ansible_args)
             sys.exit(exit_code)
-        elif service_name == "nginx":
-=======
         elif base_service_name == "nginx":
->>>>>>> 9eb9ef8b
             nginx_ops = NginxOperations(config)
             exit_code = nginx_ops.handle_operation(args, ansible_args)
             sys.exit(exit_code)
