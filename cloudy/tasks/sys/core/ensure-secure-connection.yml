--- conflicted
+++ resolved
@@ -25,13 +25,9 @@
       Actual: ansible_user is '{{ ansible_user }}'
       
       🔧 Fix:
-<<<<<<< HEAD
-      1. Run security setup first: ./cli security --install
-=======
       1. Run hardening first: ./cli harden --install
       2. Then run security setup: ./cli security --install
->>>>>>> bdbc06d3
-      2. Ensure you're targeting 'service_targets' group with root user
+      3. Ensure you're targeting 'service_targets' group with root user
   when: ansible_user != 'root'
 
 - name: Fail if using password authentication (except harden_targets)
